/*
 * Copyright (c) 2002-2010 BalaBit IT Ltd, Budapest, Hungary
 * Copyright (c) 1998-2010 Balázs Scheidler
 *
 * This library is free software; you can redistribute it and/or
 * modify it under the terms of the GNU Lesser General Public
 * License as published by the Free Software Foundation; either
 * version 2.1 of the License, or (at your option) any later version.
 *
 * This library is distributed in the hope that it will be useful,
 * but WITHOUT ANY WARRANTY; without even the implied warranty of
 * MERCHANTABILITY or FITNESS FOR A PARTICULAR PURPOSE.  See the GNU
 * Lesser General Public License for more details.
 *
 * You should have received a copy of the GNU Lesser General Public
 * License along with this library; if not, write to the Free Software
 * Foundation, Inc., 51 Franklin St, Fifth Floor, Boston, MA  02110-1301  USA
 *
 * As an additional exemption you are allowed to compile & link against the
 * OpenSSL libraries as published by the OpenSSL project. See the file
 * COPYING for details.
 *
 */
  
#include "filter.h"
#include "syslog-names.h"
#include "messages.h"
#include "cfg.h"
#include "logprocess.h"
#include "gsocket.h"
#include "misc.h"
#include "tags.h"
#include "filter-expr-grammar.h"

#include <regex.h>
#include <string.h>
#include <stdlib.h>

/****************************************************************
 * Filter expression nodes
 ****************************************************************/

void
filter_expr_node_init(FilterExprNode *self)
{
  self->ref_cnt = 1;
}

gboolean
filter_expr_eval(FilterExprNode *self, LogMessage *msg)
{
  gboolean res;

  res = self->eval(self, msg);
  msg_debug("Filter node evaluation result",
            evt_tag_str("filter_result", res ? "match" : "not-match"),
            evt_tag_str("filter_type", self->type),
            NULL);
  return res;
}

FilterExprNode *
filter_expr_ref(FilterExprNode *self)
{
  self->ref_cnt++;
  return self;
}

void
filter_expr_unref(FilterExprNode *self)
{
  if (--self->ref_cnt == 0)
    {
      if (self->free_fn)
        self->free_fn(self);
      g_free(self);
    }
}

typedef struct _FilterOp
{
  FilterExprNode super;
  FilterExprNode *left, *right;
} FilterOp;

static void
fop_free(FilterExprNode *s)
{
  FilterOp *self = (FilterOp *) s;
  
  filter_expr_unref(self->left);
  filter_expr_unref(self->right);
}

static gboolean
fop_or_eval(FilterExprNode *s, LogMessage *msg)
{
  FilterOp *self = (FilterOp *) s;
  
  return (filter_expr_eval(self->left, msg) || filter_expr_eval(self->right, msg)) ^ s->comp;
}

FilterExprNode *
fop_or_new(FilterExprNode *e1, FilterExprNode *e2)
{
  FilterOp *self = g_new0(FilterOp, 1);
  
  filter_expr_node_init(&self->super);
  self->super.eval = fop_or_eval;
  self->super.free_fn = fop_free;
  self->super.modify = e1->modify || e2->modify;
  self->left = e1;
  self->right = e2;
  self->super.type = "OR";
  return &self->super;
}

static gboolean
fop_and_eval(FilterExprNode *s, LogMessage *msg)
{
  FilterOp *self = (FilterOp *) s;
  
  return (filter_expr_eval(self->left, msg) && filter_expr_eval(self->right, msg)) ^ s->comp;
}

FilterExprNode *
fop_and_new(FilterExprNode *e1, FilterExprNode *e2)
{
  FilterOp *self = g_new0(FilterOp, 1);
  
  filter_expr_node_init(&self->super);
  self->super.eval = fop_and_eval;
  self->super.free_fn = fop_free;
  self->super.modify = e1->modify || e2->modify;
  self->left = e1;
  self->right = e2;
  self->super.type = "AND";
  return &self->super;
}

#define FCMP_EQ  0x0001
#define FCMP_LT  0x0002
#define FCMP_GT  0x0004
#define FCMP_NUM 0x0010

typedef struct _FilterCmp
{
  FilterExprNode super;
  LogTemplate *left, *right;
  GString *left_buf, *right_buf;
  gint cmp_op;
} FilterCmp;

gboolean
fop_cmp_eval(FilterExprNode *s, LogMessage *msg)
{
  FilterCmp *self = (FilterCmp *) s;
  gboolean result = FALSE;
  gint cmp;

  log_template_format(self->left, msg, NULL, LTZ_LOCAL, 0, self->left_buf);
  log_template_format(self->right, msg, NULL, LTZ_LOCAL, 0, self->right_buf);

  if (self->cmp_op & FCMP_NUM)
    {
      gint l, r;

      l = atoi(self->left_buf->str);
      r = atoi(self->right_buf->str);
      if (l == r)
        cmp = 0;
      else if (l > r)
        cmp = -1;
      else
        cmp = 1;
    }
  else
    {
      cmp = strcmp(self->left_buf->str, self->right_buf->str);
    }

  if (cmp == 0)
    {
      result = self->cmp_op & FCMP_EQ;
    }
  else if (cmp < 0)
    {
      result = self->cmp_op & FCMP_LT || self->cmp_op == 0;
    }
  else
    {
      result = self->cmp_op & FCMP_GT || self->cmp_op == 0;
    }
  return result ^ s->comp;
}

void
fop_cmp_free(FilterExprNode *s)
{
  FilterCmp *self = (FilterCmp *) s;

  log_template_unref(self->left);
  log_template_unref(self->right);
  g_string_free(self->left_buf, TRUE);
  g_string_free(self->right_buf, TRUE);
}

FilterExprNode *
fop_cmp_new(LogTemplate *left, LogTemplate *right, gint op)
{
  FilterCmp *self = g_new0(FilterCmp, 1);

  filter_expr_node_init(&self->super);
  self->super.eval = fop_cmp_eval;
  self->super.free_fn = fop_cmp_free;
  self->left = left;
  self->right = right;
  self->left_buf = g_string_sized_new(32);
  self->right_buf = g_string_sized_new(32);
  self->super.type = "CMP";

  switch (op)
    {
    case KW_NUM_LT:
      self->cmp_op = FCMP_NUM;
    case KW_LT:
      self->cmp_op = FCMP_LT;
      break;

    case KW_NUM_LE:
      self->cmp_op = FCMP_NUM;
    case KW_LE:
      self->cmp_op = FCMP_LT | FCMP_EQ;
      break;

    case KW_NUM_EQ:
      self->cmp_op = FCMP_NUM;
    case KW_EQ:
      self->cmp_op = FCMP_EQ;
      break;

    case KW_NUM_NE:
      self->cmp_op = FCMP_NUM;
    case KW_NE:
      self->cmp_op = 0;
      break;

    case KW_NUM_GE:
      self->cmp_op = FCMP_NUM;
    case KW_GE:
      self->cmp_op = FCMP_GT | FCMP_EQ;
      break;

    case KW_NUM_GT:
      self->cmp_op = FCMP_NUM;
    case KW_GT:
      self->cmp_op = FCMP_GT;
      break;
    }
  return &self->super;
}


typedef struct _FilterPri
{
  FilterExprNode super;
  guint32 valid;
} FilterPri;

static gboolean
filter_facility_eval(FilterExprNode *s, LogMessage *msg)
{
  FilterPri *self = (FilterPri *) s;
  guint32 fac_num = (msg->pri & LOG_FACMASK) >> 3;
  
  if (G_UNLIKELY(self->valid & 0x80000000))
    {
      /* exact number specified */
      return ((self->valid & ~0x80000000) == fac_num) ^ s->comp;
    }
  else
    {
      return !!(self->valid & (1 << fac_num)) ^ self->super.comp;
    }
  return self->super.comp;
}

FilterExprNode *
filter_facility_new(guint32 facilities)
{
  FilterPri *self = g_new0(FilterPri, 1);

  filter_expr_node_init(&self->super);
  self->super.eval = filter_facility_eval;
  self->valid = facilities;
  self->super.type = "facility";
  return &self->super;
}

static gboolean
filter_level_eval(FilterExprNode *s, LogMessage *msg)
{
  FilterPri *self = (FilterPri *) s;
  guint32 pri = msg->pri & LOG_PRIMASK;
  
  return !!((1 << pri) & self->valid) ^ self->super.comp;
}

FilterExprNode *
filter_level_new(guint32 levels)
{
  FilterPri *self = g_new0(FilterPri, 1);

  filter_expr_node_init(&self->super);
  self->super.eval = filter_level_eval;
  self->valid = levels;
  self->super.type = "level";
  return &self->super;
}

static gboolean
filter_re_eval_string(FilterExprNode *s, LogMessage *msg, gint value_handle, const gchar *str, gssize str_len)
{
  FilterRE *self = (FilterRE *) s;

  if (str_len < 0)
    str_len = strlen(str);

  return log_matcher_match(self->matcher, msg, value_handle, str, str_len) ^ self->super.comp;
}

static gboolean
filter_re_eval(FilterExprNode *s, LogMessage *msg)
{
  FilterRE *self = (FilterRE *) s;
  const gchar *value;
  gssize len = 0;
  
  value = log_msg_get_value(msg, self->value_handle, &len);
  
  value = APPEND_ZERO(value, len);
  return filter_re_eval_string(s, msg, self->value_handle, value, len);
}


static void
filter_re_free(FilterExprNode *s)
{
  FilterRE *self = (FilterRE *) s;
  
  log_matcher_unref(self->matcher);
}

void
filter_re_set_matcher(FilterRE *self, LogMatcher *matcher)
{
  gint flags = 0;
  if(self->matcher)
    {
      /* save the flags to use them in the new matcher */
      flags = self->matcher->flags;
      log_matcher_unref(self->matcher);
    }
   self->matcher = matcher;

   filter_re_set_flags(self, flags);
}

void
filter_re_set_flags(FilterRE *self, gint flags)
{
  /* if there is only a flags() param, we must crete the default matcher*/
  if(!self->matcher)
    self->matcher = log_matcher_posix_re_new();
  if (flags & LMF_STORE_MATCHES)
    self->super.modify = TRUE;
  log_matcher_set_flags(self->matcher, flags | LMF_MATCH_ONLY);
}

gboolean
filter_re_set_regexp(FilterRE *self, gchar *re)
{
  if(!self->matcher)
    self->matcher = log_matcher_posix_re_new();

  return log_matcher_compile(self->matcher, re);
}

FilterExprNode *
filter_re_new(NVHandle value_handle)
{
  FilterRE *self = g_new0(FilterRE, 1);

  filter_expr_node_init(&self->super);
  self->value_handle = value_handle;
  self->super.eval = filter_re_eval;
  self->super.free_fn = filter_re_free;
  return &self->super;
}

static gboolean
filter_match_eval(FilterExprNode *s, LogMessage *msg)
{
  FilterRE *self = (FilterRE *) s;
  gchar *str;
  gboolean res;

  if (G_UNLIKELY(!self->value_handle))
    {
      const gchar *pid;
      gssize pid_len;

      pid = log_msg_get_value(msg, LM_V_PID, &pid_len);

      /* compatibility mode */
      str = g_strdup_printf("%s%s%s%s: %s", 
                            log_msg_get_value(msg, LM_V_PROGRAM, NULL),
                            pid_len > 0 ? "[" : "",
                            pid,
                            pid_len > 0 ? "]" : "",
                            log_msg_get_value(msg, LM_V_MESSAGE, NULL));
      res = filter_re_eval_string(s, msg, LM_V_NONE, str, -1);
      g_free(str);
    }
  else
    {
      res = filter_re_eval(s, msg);
    }
  return res;
}

FilterExprNode *
filter_match_new()
{
  FilterRE *self = g_new0(FilterRE, 1);

  filter_expr_node_init(&self->super);
  self->super.free_fn = filter_re_free;
  self->super.eval = filter_match_eval;
  return &self->super;
}

typedef struct _FilterCall
{
  FilterExprNode super;
  GString *rule;
  GlobalConfig *cfg;
  gboolean error_logged;
} FilterCall;

static gboolean
filter_call_eval(FilterExprNode *s, LogMessage *msg)
{
  FilterCall *self = (FilterCall *) s;
  LogProcessRule *rule;
  
  rule = g_hash_table_lookup(self->cfg->filters, self->rule->str);
  
  if (rule)
    {
      /* rule is assumed to contain a single filter pipe */

      return filter_expr_eval(((LogFilterPipe *) rule->head)->expr, msg) ^ s->comp;
    }
  else
    {
      if (!self->error_logged)
        {
          msg_error("Referenced filter rule not found",
                    evt_tag_str("rule", self->rule->str),
                    NULL);
          self->error_logged = TRUE;
        }
      return 1 ^ s->comp;
    }
}

static void
filter_call_free(FilterExprNode *s)
{
  FilterCall *self = (FilterCall *) s;
  
  g_string_free(self->rule, TRUE);
  g_free((gchar *) self->super.type);
}

FilterExprNode *
filter_call_new(gchar *rule, GlobalConfig *cfg)
{
  FilterCall *self = g_new0(FilterCall, 1);
  
  filter_expr_node_init(&self->super);
  self->super.eval = filter_call_eval;
  self->super.free_fn = filter_call_free;
  self->rule = g_string_new(rule);
  self->cfg = cfg;
  self->super.type = g_strdup_printf("filter(%s)", rule);
  return &self->super;
}


typedef struct _FilterNetmask
{
  FilterExprNode super;
  struct in_addr address;
  struct in_addr netmask;
} FilterNetmask;

static gboolean
filter_netmask_eval(FilterExprNode *s, LogMessage *msg)
{
  FilterNetmask *self = (FilterNetmask *) s;
  struct in_addr addr;
  
  if (msg->saddr && g_sockaddr_inet_check(msg->saddr))
    {
      addr = ((struct sockaddr_in *) &msg->saddr->sa)->sin_addr;
    }
  else if (!msg->saddr || msg->saddr->sa.sa_family == AF_UNIX)
    {
      addr.s_addr = htonl(INADDR_LOOPBACK);
    }
  else
    {
      /* no address information, return FALSE */
      return s->comp;
    }
  return ((addr.s_addr & self->netmask.s_addr) == (self->address.s_addr)) ^ s->comp;

}

FilterExprNode *
filter_netmask_new(gchar *cidr)
{
  FilterNetmask *self = g_new0(FilterNetmask, 1);
  gchar buf[32];
  gchar *slash;
  
  filter_expr_node_init(&self->super);
  slash = strchr(cidr, '/');
  if (strlen(cidr) >= sizeof(buf) || !slash)
    {
      g_inet_aton(cidr, &self->address);
      self->netmask.s_addr = htonl(0xFFFFFFFF);
    }
  else
    {
      strncpy(buf, cidr, slash - cidr + 1);
      buf[slash - cidr] = 0;
      g_inet_aton(buf, &self->address);
      if (strchr(slash + 1, '.'))
        {
          g_inet_aton(slash + 1, &self->netmask);
        }
      else
        {
          gint prefix = strtol(slash + 1, NULL, 10);
          if (prefix == 32)
            self->netmask.s_addr = htonl(0xFFFFFFFF);
          else
            self->netmask.s_addr = htonl(((1 << prefix) - 1) << (32 - prefix));
        }
    }
  self->address.s_addr &= self->netmask.s_addr;
  self->super.eval = filter_netmask_eval;
  return &self->super;
}

typedef struct _FilterTags
{
  FilterExprNode super;
  GArray *tags;
} FilterTags;

static gboolean
filter_tags_eval(FilterExprNode *s, LogMessage *msg)
{
  FilterTags *self = (FilterTags *)s;
  gint i;

  for (i = 0; i < self->tags->len; i++)
    {
      if (log_msg_is_tag_by_id(msg, g_array_index(self->tags, LogTagId, i)))
        return TRUE ^ s->comp;
    }

  return FALSE ^ s->comp;
}

void
filter_tags_add(FilterExprNode *s, GList *tags)
{
  FilterTags *self = (FilterTags *)s;
  LogTagId id;

  while (tags)
    {
      id = log_tags_get_by_name((gchar *) tags->data);
      g_free(tags->data);
      tags = g_list_delete_link(tags, tags);
      g_array_append_val(self->tags, id);
    }
}

static void
filter_tags_free(FilterExprNode *s)
{
  FilterTags *self = (FilterTags *)s;

  g_array_free(self->tags, TRUE);
}

FilterExprNode *
filter_tags_new(GList *tags)
{
  FilterTags *self = g_new0(FilterTags, 1);

  filter_expr_node_init(&self->super);
  self->tags = g_array_new(FALSE, FALSE, sizeof(LogTagId));

  filter_tags_add(&self->super, tags);

  self->super.eval = filter_tags_eval;
  self->super.free_fn = filter_tags_free;
  return &self->super;
}


/*******************************************************************
 * LogFilterPipe
 *******************************************************************/


static void
log_filter_pipe_queue(LogPipe *s, LogMessage *msg, const LogPathOptions *path_options)
{
  LogFilterPipe *self = (LogFilterPipe *) s;
  gboolean res;
  
  msg_debug("Filter rule evaluation begins",
            evt_tag_str("filter_rule", self->name ? self->name : "unnamed"),
            NULL);
  res = filter_expr_eval(self->expr, msg);
  msg_debug("Filter rule evaluation result",
            evt_tag_str("filter_result", res ? "match" : "not-match"),
            evt_tag_str("filter_rule", self->name ? self->name : "unnamed"),
            NULL);
  if (res)
    {
      log_pipe_forward_msg(s, msg, path_options);
    }
  else
    {
      if (path_options->matched)
        (*path_options->matched) = FALSE;
      log_msg_drop(msg, path_options);
    }
}

static LogPipe *
log_filter_pipe_clone(LogProcessPipe *s)
{
  LogFilterPipe *self = (LogFilterPipe *) s;

<<<<<<< HEAD
  return log_filter_pipe_new(filter_expr_ref(self->expr), self->name);
}

static void
log_filter_pipe_free(LogPipe *s)
{
  LogFilterPipe *self = (LogFilterPipe *) s;

  g_free(self->name);
  filter_expr_unref(self->expr);
  log_process_pipe_free_method(s);
}

LogPipe *
log_filter_pipe_new(FilterExprNode *expr, const gchar *name)
{
  LogFilterPipe *self = g_new0(LogFilterPipe, 1);

  log_process_pipe_init_instance(&self->super);
  self->super.super.queue = log_filter_pipe_queue;
  self->super.super.free_fn = log_filter_pipe_free;
  self->super.super.flags |= expr->modify ? PIF_CLONE : 0;
  self->super.clone = log_filter_pipe_clone;
=======
  log_process_rule_init_instance(&self->super, name);
  self->super.process = log_filter_rule_process;
  self->super.free_fn = log_filter_rule_free;
  self->super.modify = expr->modify;
>>>>>>> a5d4d173
  self->expr = expr;
  self->name = g_strdup(name);
  return &self->super.super;
}<|MERGE_RESOLUTION|>--- conflicted
+++ resolved
@@ -662,7 +662,6 @@
 {
   LogFilterPipe *self = (LogFilterPipe *) s;
 
-<<<<<<< HEAD
   return log_filter_pipe_new(filter_expr_ref(self->expr), self->name);
 }
 
@@ -686,12 +685,6 @@
   self->super.super.free_fn = log_filter_pipe_free;
   self->super.super.flags |= expr->modify ? PIF_CLONE : 0;
   self->super.clone = log_filter_pipe_clone;
-=======
-  log_process_rule_init_instance(&self->super, name);
-  self->super.process = log_filter_rule_process;
-  self->super.free_fn = log_filter_rule_free;
-  self->super.modify = expr->modify;
->>>>>>> a5d4d173
   self->expr = expr;
   self->name = g_strdup(name);
   return &self->super.super;
