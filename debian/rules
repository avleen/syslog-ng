#! /usr/bin/make -f
## debian/rules file for syslog-ng 3.3+
## (C) 2011-2012 Gergely Nagy <algernon@madhouse-project.org>
##
## Released under the GPLv3+, see /usr/share/common-licenses/GPL-3 on
## Debian systems.

# For my own sanity, when debian/rules is ran without any argument,
# display something meaningful, instead of just running the first
# override.
help:
	sensible-pager debian/README.source

##
#* Environment setup
#
# If DEB_BUILD_OPTIONS has "debug" in it, we want to pass
# --enable-debug to configure.
#
# We also want to build in a separate build directory:
# debian/build-tree, because it's just so much easier to ignore files
# in there.
#
# By the way, if one wants to pass extra flags to configure, that can
# be done with EXTRA_CONFIGURE_OPTS, we don't override it, only append
# to it.
##
ifneq (,$(filter debug,$(DEB_BUILD_OPTIONS)))
	EXTRA_CONFIGURE_OPTS += --enable-debug
endif

# We want to support building from a git tree, where the syslog-ng
# sources are in a submodule, in syslog-ng-*. Since we do not wish to
# update the rules for every major version if it can be helped, figure
# it out from the changelog instead.
UMAJOR		   = $(shell dpkg-parsechangelog | sed -n '/^Version:/s/^Version: //p' | cut -d. -f1,2)
# Furthermore, if the directory does not exist, lets suppose we're not
# building from a git checkout, but some kind of tarball-thing, where
# debian/ was laid out on top of the upstream sources. So in this
# case, use the current directory as the source dir.
SRCDIR	   	   = $(shell test -d syslog-ng-${UMAJOR} && echo syslog-ng-${UMAJOR} || echo .)

DEFAULT_MODULES	   = affile,afprog,afsocket,afuser,afsql,basicfuncs,csvparser,dbparser,syslogformat

export DH_OPTIONS += -O-Bdebian/build-tree --dbg-package=syslog-ng-dbg -O-D${SRCDIR}

include /usr/share/hardening-includes/hardening.make

CFLAGS		?= $(shell dpkg-buildflags --get CFLAGS)
LDFLAGS		?= $(shell dpkg-buildflags --get LDFLAGS)
CFLAGS		+= $(HARDENING_CFLAGS)
LDFLAGS		+= $(HARDENING_LDFLAGS)

##
#* Overrides for dh_auto*
##

# Autoreconf needs a few things:
# - m4 directories for the submodules, because otherwise it can
#   randomly fail.
# - We need to call autogen.sh instead of autoreconf.
override_dh_autoreconf:
	install -d ${SRCDIR}/lib/ivykis/m4 ${SRCDIR}/modules/afmongodb/libmongo-client/m4
	dh_autoreconf -- sh -c "cd ${SRCDIR} && ./autogen.sh"

# Oh, the joys of configure!
# We pass down all appropriate options, along with EXTRA_CONFIGURE_OPTS.
# This also sets SOURCE_REVISION to the debian package version.
override_dh_auto_configure:
	install -d debian/build-tree
	SOURCE_REVISION="$(shell dpkg-parsechangelog | \
			  sed -n "/^Version:/s/^Version: //p" | \
			  sed -e "s,+g\([0-9a-f]*\).*,[@\1]," | \
			  sed -e "s,$$, ($(shell lsb_release -is)/$(shell lsb_release -rs)),")"; \
	cd debian/build-tree && ../../configure \
		--build=$(dpkg-architecture -qDEB_BUILD_GNU_TYPE) \
		--prefix=/usr \
		--includedir=/usr/include \
		--mandir=/usr/share/man \
		--libdir=/usr/lib \
		--sysconfdir=/etc/syslog-ng \
		--localstatedir=/var/lib/syslog-ng \
		--datadir=/usr/share/syslog-ng \
		\
		--enable-dynamic-linking \
		--enable-ssl \
		--enable-spoof-source \
		--enable-tcp-wrapper \
		--enable-sql \
		--enable-mongodb \
		--enable-json \
		--disable-systemd \
		\
		--with-libmongo-client=system \
		--with-ivykis=system \
		--with-json=json-c \
		\
		--with-module-dir='$${exec_prefix}/lib/syslog-ng/$${VERSION}' \
		--with-default-modules="${DEFAULT_MODULES}" \
		\
		SOURCE_REVISION="$${SOURCE_REVISION}" \
		${EXTRA_CONFIGURE_OPTS}

# Building is fine, but the manpages need some sed work, to replace
# /opt/syslog-ng with something sensible.
override_dh_auto_build:
	dh_auto_build
	for f in debian/build-tree/doc/man/*; do \
		sed -e "s#/opt/syslog\\\-ng/etc#/etc/syslog-ng#g" \
		    -e "s#/opt/syslog\\\-ng##g" \
		    -e "/affile/{s#,#, #g}" \
		    -e 's#^/$$##' <$$f >$$f.new && \
		rm $$f && mv $$f.new $$f; \
	done

# Tests. While tests are good, they're quite costy, and I'm not
# convinced they'd run on the buildds at all. Therefore, they're
# disabled.
override_dh_auto_test:

# Cleaning is another fun thing: make distclean will not remove
# everything we want to remove (ie, everything generated, no
# exceptions). So we do a bit of finding and remove a few things it
# missed. We also remove the m4 directories we created for autoreconf
# earlier.
override_dh_auto_clean:
	dh_auto_clean
	find . \( -name 'Makefile.in' -or \
		  -name 'aclocal.m4' -or \
		  -name 'configure' -or \
		  -name 'depcomp' -or -name 'missing' -or \
		  -name 'install-sh' -or -name 'ltmain.sh' -or \
		  -name 'ylwrap' -or \
		  -regex '.*/config\.\(sub\|guess\|h\.in\)' \) \
	     -exec rm '{}' \;
	rm -f ${SRCDIR}/m4/lt*.m4 ${SRCDIR}/m4/libtool.m4 ${SRCDIR}/m4/pkg.m4
	rm -rf ${SRCDIR}/lib/ivykis/m4 ${SRCDIR}/modules/afmongodb/libmongo-client/m4
	rm -rf debian/build-tree/

<<<<<<< HEAD
# We also want to install ivykis headers and whatnot, so override
# _auto_install, and do it too. Only do this for the arch-dependent
# packages, no need to override for the arch-indep case.
override_dh_auto_install-arch:
	dh_auto_install
	${MAKE} -C debian/build-tree/lib/ivykis install DESTDIR=$(CURDIR)/debian/tmp

=======
>>>>>>> eccd533d
##
#* Overrides for other debhelper commands
#
# Below are overrides for individual debhelper commands.
##

# Upstream installs the merge-grammar.pl as data, thus not
# executable. Yet, it needs to be, since the Makefiles that upstream
# also installs expect it so.
#
# So we simply flip a few bits after dh_install, and we're good to go!
#
# We also want to install the systemd unit file into syslog-ng-core,
# so do that here too.
override_dh_install:
	dh_install
ifneq (,$(filter libsyslog-ng-dev,$(shell dh_listpackages)))
	chmod +x debian/libsyslog-ng-dev/usr/share/syslog-ng/tools/merge-grammar.pl
endif
ifneq (,$(filter syslog-ng-core,$(shell dh_listpackages)))
	install -m 0644 ${SRCDIR}/contrib/systemd/syslog-ng.service \
			debian/syslog-ng-core/lib/systemd/system/
endif

# Install the NEWS file as upstream changelog.
# Rationale: the ChangeLog file is an old artifact from the Arch
# times. It is not updated, and is obsolete.
override_dh_installchangelogs:
	dh_installchangelogs ${SRCDIR}/NEWS

# Init files and whatnot were moved to syslog-ng-core, but we want to
# retain the old filenames. Furthermore, the init script is now
# triggered by dpkg triggers, so the maintainer scripts should not
# stop, start or reload syslog-ng anymore.
override_dh_installinit:
	dh_installinit --no-start --name syslog-ng -- defaults 10 90

# Logrotate and Logcheck files were moved from syslog-ng to
# syslog-ng-core too, and like in init's case, we want to keep the old
# name.
override_dh_installlogrotate:
	dh_installlogrotate --name syslog-ng

override_dh_installlogcheck:
	dh_installlogcheck --name syslog-ng

# dh_makeshlibs wants to be clever and treat plugins as shared libs.
# Slap it in the face, and tell it not to.
override_dh_makeshlibs:
	dh_makeshlibs -Xusr/lib/syslog-ng

# Compress the .debs with xz, it reduces the size of syslog-ng-core by
# about 40%. Except, we don't compress the arch: all packages with it,
# because I want to reuse those even on systems that do not support
# data.tar.xz (lucid, I'm looking at you).
#
# Oh, and for compatibility with Ubuntu, don't don't use -Zxz at all.
override_dh_builddeb:
	dh_builddeb -i
ifneq (Ubuntu,$(shell lsb_release -is))
	dh_builddeb -a -- -Zxz
else
	dh_builddeb -a
endif

##
#* Other, non-override targets
##

# Dummy build thingy, to work around upstream build/ dir.
build: build-stamp
build-stamp:
.PHONY: build-stamp

# By default, the arch:all syslog-ng package does not need anything
# built, so build-indep shall be empty. This avoids triggering another
# build attempt, which would fail due to autoreconf being run
# twice. It would also fail if no build-deps were installed (since the
# package has no build-dep-indeps, rightly so).
build-indep: ;

# We get the original source by calling an external tool, that will do
# the heavy lifting for us.
get-orig-source:
	debian/tools/get-orig-source.sh

# Provide a short interface to export-source.sh
export-source:
	debian/tools/export-source.sh

# Without control, we are useless, politely tell the user to be our
# good master.
debian/control:
	@echo "===============================================================" >&2
	@echo "There is no debian/control, so this is probably a git checkout." >&2
	@echo "Please run debian/tools/bootstrap.sh!" >&2
	@echo "===============================================================" >&2
	@exit 1

binary binary-arch binary-indep build build-arch build-indep clean \
install install-arch install-indep: debian/control

# And for the rest, there is debhelper!
%:
	dh $@ --with autoreconf<|MERGE_RESOLUTION|>--- conflicted
+++ resolved
@@ -137,16 +137,6 @@
 	rm -rf ${SRCDIR}/lib/ivykis/m4 ${SRCDIR}/modules/afmongodb/libmongo-client/m4
 	rm -rf debian/build-tree/
 
-<<<<<<< HEAD
-# We also want to install ivykis headers and whatnot, so override
-# _auto_install, and do it too. Only do this for the arch-dependent
-# packages, no need to override for the arch-indep case.
-override_dh_auto_install-arch:
-	dh_auto_install
-	${MAKE} -C debian/build-tree/lib/ivykis install DESTDIR=$(CURDIR)/debian/tmp
-
-=======
->>>>>>> eccd533d
 ##
 #* Overrides for other debhelper commands
 #
@@ -158,17 +148,10 @@
 # also installs expect it so.
 #
 # So we simply flip a few bits after dh_install, and we're good to go!
-#
-# We also want to install the systemd unit file into syslog-ng-core,
-# so do that here too.
 override_dh_install:
 	dh_install
 ifneq (,$(filter libsyslog-ng-dev,$(shell dh_listpackages)))
 	chmod +x debian/libsyslog-ng-dev/usr/share/syslog-ng/tools/merge-grammar.pl
-endif
-ifneq (,$(filter syslog-ng-core,$(shell dh_listpackages)))
-	install -m 0644 ${SRCDIR}/contrib/systemd/syslog-ng.service \
-			debian/syslog-ng-core/lib/systemd/system/
 endif
 
 # Install the NEWS file as upstream changelog.
