/*
 * Copyright (c) 2002-2009 BalaBit IT Ltd, Budapest, Hungary
 *
 * This program is free software; you can redistribute it and/or modify it
 * under the terms of the GNU General Public License version 2 as published
 * by the Free Software Foundation.
 *
 * Note that this permission is granted for only version 2 of the GPL.
 *
 * As an additional exemption you are allowed to compile & link against the
 * OpenSSL libraries as published by the OpenSSL project. See the file
 * COPYING for details.
 *
 * This program is distributed in the hope that it will be useful,
 * but WITHOUT ANY WARRANTY; without even the implied warranty of
 * MERCHANTABILITY or FITNESS FOR A PARTICULAR PURPOSE.  See the
 * GNU General Public License for more details.
 *
 * You should have received a copy of the GNU General Public License
 * along with this program; if not, write to the Free Software
 * Foundation, Inc., 675 Mass Ave, Cambridge, MA 02139, USA.
 */

#include "logparser.h"
#include "templates.h"
#include "misc.h"
#include "logmatcher.h"
#include "radix.h"
#include "logpatterns.h"
#include "apphook.h"

#include <string.h>
#include <sys/stat.h>

/* NOTE: consumes template */
void
log_parser_set_template(LogParser *self, LogTemplate *template)
{
  log_template_unref(self->template);
  self->template = template;
}

gboolean
log_parser_process(LogParser *self, LogMessage *msg)
{
  gboolean success;

  if (G_LIKELY(!self->template))
    {
      NVTable *payload = nv_table_ref(msg->payload);
      success = self->process(self, msg, log_msg_get_value(msg, LM_V_MESSAGE, NULL));
      nv_table_unref(payload);
    }
  else
    {
      GString *input = g_string_sized_new(256);
      
      log_template_format(self->template, msg, 0, TS_FMT_ISO, NULL, 0, 0, input);
      success = self->process(self, msg, input->str);
      g_string_free(input, TRUE);
    }
  return success;
}


/*
 * Abstract class that has a column list to parse fields into.
 */

void
log_column_parser_set_columns(LogColumnParser *s, GList *columns)
{
  LogColumnParser *self = (LogColumnParser *) s;
  
  string_list_free(self->columns);
  self->columns = columns;
}

void
log_column_parser_free(LogParser *s)
{
  LogColumnParser *self = (LogColumnParser *) s;
  
  string_list_free(self->columns);
}

typedef struct _LogCSVParser
{
  LogColumnParser super;
  gchar *delimiters;
  gchar *quotes_start;
  gchar *quotes_end;
  gchar *null_value;
  guint32 flags;
} LogCSVParser;

#define LOG_CSV_PARSER_SINGLE_CHAR_DELIM 0x0100

void 
log_csv_parser_set_flags(LogColumnParser *s, guint32 flags)
{
  LogCSVParser *self = (LogCSVParser *) s;
  
  self->flags = flags;
}

void
log_csv_parser_set_delimiters(LogColumnParser *s, const gchar *delimiters)
{
  LogCSVParser *self = (LogCSVParser *) s;

  if (self->delimiters)
    g_free(self->delimiters);
  self->delimiters = g_strdup(delimiters);
  if (strlen(delimiters) == 1)
    self->flags |= LOG_CSV_PARSER_SINGLE_CHAR_DELIM;
  else
    self->flags &= ~LOG_CSV_PARSER_SINGLE_CHAR_DELIM;
}

void
log_csv_parser_set_quotes(LogColumnParser *s, const gchar *quotes)
{
  LogCSVParser *self = (LogCSVParser *) s;

  if (self->quotes_start)
    g_free(self->quotes_start);
  if (self->quotes_end)
    g_free(self->quotes_end);
  self->quotes_start = g_strdup(quotes);
  self->quotes_end = g_strdup(quotes);
}

void
log_csv_parser_set_quote_pairs(LogColumnParser *s, const gchar *quote_pairs)
{
  LogCSVParser *self = (LogCSVParser *) s;
  gint i;

  if (self->quotes_start)
    g_free(self->quotes_start);
  if (self->quotes_end)
    g_free(self->quotes_end);
  
  self->quotes_start = g_malloc((strlen(quote_pairs) / 2) + 1);
  self->quotes_end = g_malloc((strlen(quote_pairs) / 2) + 1);
  
  for (i = 0; quote_pairs[i] && quote_pairs[i+1]; i += 2)
    {
      self->quotes_start[i / 2] = quote_pairs[i];
      self->quotes_end[i / 2] = quote_pairs[i + 1];
    }
  self->quotes_start[i / 2] = 0;
  self->quotes_end[i / 2] = 0;
}

void
log_csv_parser_set_null_value(LogColumnParser *s, const gchar *null_value)
{
  LogCSVParser *self = (LogCSVParser *) s;

  if (self->null_value)
    g_free(self->null_value);
  self->null_value = g_strdup(null_value);
}

static gboolean
log_csv_parser_process(LogParser *s, LogMessage *msg, const gchar *input)
{
  LogCSVParser *self = (LogCSVParser *) s;
  const gchar *src;
  GList *cur_column = self->super.columns;
  gint len;
  
  src = input;
  if (self->flags & LOG_CSV_PARSER_ESCAPE_NONE)
    {
      /* no escaping, no need to keep state, we split input and trim if necessary */
      
      while (cur_column && *src)
        {
          const guchar *delim;
          guchar *quote;
          guchar current_quote;

          quote = (guchar *) strchr(self->quotes_start, *src);
          if (quote != NULL)
            {
              /* ok, quote character found */
              current_quote = self->quotes_end[quote - (guchar *) self->quotes_start];
              src++;
            }
          else
            {
              /* we didn't start with a quote character, no need for escaping, delimiter terminates */
              current_quote = 0;
            }
          
          if (self->flags & LOG_CSV_PARSER_STRIP_WHITESPACE)
            {
              while (*src == ' ' || *src == '\t')
                src++;
            }

          if (current_quote)
            {
              /* search for end of quote */
              delim = (guchar *) strchr(src, current_quote);
              
              if (delim && 
                  (((self->flags & LOG_CSV_PARSER_SINGLE_CHAR_DELIM) && *(delim + 1) == self->delimiters[0]) || 
                     strchr(self->delimiters, *(delim + 1)) != NULL)) 
                {
                  /* closing quote, and then a delimiter, everything is nice */
                  delim++;
                }
              else if (!delim)
                {
                  /* complete remaining string */
                  delim = (guchar *) src + strlen(src);
                }
            }
          else
            {
              if (self->flags & LOG_CSV_PARSER_SINGLE_CHAR_DELIM)
                {
                  delim = (guchar *) strchr(src, self->delimiters[0]);
                  if (!delim)
                    delim = (guchar *) src + strlen(src);
                }
              else
                {
                  delim = (guchar *) src + strcspn(src, self->delimiters);
                }
            }
            

          len = delim - (guchar *) src;
          /* move in front of the terminating quote character */
          if (current_quote && len > 0 && src[len - 1] == current_quote)
            len--;
          if (len > 0 && self->flags & LOG_CSV_PARSER_STRIP_WHITESPACE)
            {
              while (len > 0 && (src[len - 1] == ' ' || src[len - 1] == '\t'))
                len--;
            }
          if (self->null_value && strncmp(src, self->null_value, len) == 0)
            log_msg_set_value(msg, log_msg_get_value_handle((gchar *) cur_column->data), "", 0);
          else
            log_msg_set_value(msg, log_msg_get_value_handle((gchar *) cur_column->data), src, len);
            
          if (*delim == 0)
            break;
          src = (gchar *) delim + 1;
          cur_column = cur_column->next;

          if (cur_column && cur_column->next == NULL && self->flags & LOG_CSV_PARSER_GREEDY)
            {
<<<<<<< HEAD
              log_msg_set_value(msg, log_msg_get_value_handle((gchar *) cur_column->data), src, -1);
              cur_column = NULL;
=======
              log_msg_add_dyn_value(msg, (gchar *) cur_column->data, src);
              break;
>>>>>>> 9c2c2be8
            }
        }
    }
  else if (self->flags & (LOG_CSV_PARSER_ESCAPE_BACKSLASH+LOG_CSV_PARSER_ESCAPE_DOUBLE_CHAR))
    {
      /* stateful parser */
      gint state;
      enum 
        {
          PS_COLUMN_START,
          PS_WHITESPACE,
          PS_VALUE,
          PS_DELIMITER,
          PS_EOS
        };
      gchar current_quote = 0;
      GString *current_value;
      gboolean store_value = FALSE;
      gchar *quote;
      
      current_value = g_string_sized_new(128);

      state = PS_COLUMN_START;
      while (cur_column && *src)
        {
          switch (state)
            {
            case PS_COLUMN_START:
              /* check for quote character */
              state = PS_WHITESPACE;
              quote = strchr(self->quotes_start, *src);
              if (quote != NULL)
                {
                  /* ok, quote character found */
                  current_quote = self->quotes_end[quote - self->quotes_start];
                }
              else
                {
                  /* we didn't start with a quote character, no need for escaping, delimiter terminates */
                  current_quote = 0;
                  /* don't skip to the next character */
                  continue;
                }
              break;
            case PS_WHITESPACE:
              if ((self->flags & LOG_CSV_PARSER_STRIP_WHITESPACE) && (*src == ' ' || *src == '\t'))
                {
                  break;
                }
              state = PS_VALUE;
              /* fallthrough */
            case PS_VALUE:
              if (current_quote)
                {
                  /* quoted value */
                  if ((self->flags & LOG_CSV_PARSER_ESCAPE_BACKSLASH) && *src == '\\' && *(src+1))
                    {
                      src++;
                      g_string_append_c(current_value, *src);
                      break;
                    }
                  else if (self->flags & LOG_CSV_PARSER_ESCAPE_DOUBLE_CHAR && *src == current_quote && *(src+1) == current_quote)
                    {
                      src++;
                      g_string_append_c(current_value, *src);
                      break;
                    }
                  if (*src == current_quote)
                    {
                      /* end of column */
                      current_quote = 0;
                      state = PS_DELIMITER;
                      break;
                    }
                  g_string_append_c(current_value, *src);
                }
              else
                {
                  /* unquoted value */
                  if (strchr(self->delimiters, *src))
                    {
                      state = PS_DELIMITER;
                      continue;
                    }
                  g_string_append_c(current_value, *src);
                }
              break;
            case PS_DELIMITER:
              store_value = TRUE;
              break;
            }
          src++;
          if (*src == 0 || store_value)
            {
              len = current_value->len;
              if (self->flags & LOG_CSV_PARSER_STRIP_WHITESPACE)
                {
                  while (len > 0 && (current_value->str[len-1] == ' ' || current_value->str[len-1] == '\t'))
                    len--;
                }
              if (self->null_value && strcmp(current_value->str, self->null_value) == 0)
                log_msg_set_value(msg, log_msg_get_value_handle((gchar *) cur_column->data), "", 0);
              else
                log_msg_set_value(msg, log_msg_get_value_handle((gchar *) cur_column->data), current_value->str, len);
              g_string_truncate(current_value, 0);
              cur_column = cur_column->next;
              state = PS_COLUMN_START;
              store_value = FALSE;

              if (cur_column && cur_column->next == NULL && self->flags & LOG_CSV_PARSER_GREEDY)
                {
<<<<<<< HEAD
                  log_msg_set_value(msg, log_msg_get_value_handle((gchar *) cur_column->data), src, -1);
                  cur_column = NULL;
=======
                  log_msg_add_dyn_value(msg, (gchar *) cur_column->data, src);
                  break;
>>>>>>> 9c2c2be8
                }
            }
        }
      g_string_free(current_value, TRUE);
    }
  if (!cur_column && (self->flags & LOG_CSV_PARSER_DROP_INVALID))
    return FALSE;
  return TRUE;
}

static void
log_csv_parser_free(LogParser *s)
{
  LogCSVParser *self = (LogCSVParser *) s;
  if (self->quotes_start)
    g_free(self->quotes_start);
  if (self->quotes_end)
    g_free(self->quotes_end);
  if (self->null_value)
    g_free(self->null_value);
  if (self->delimiters)
    g_free(self->delimiters);
  log_column_parser_free(s);
}

/*
 * Parse comma-separated values from a log message.
 */
LogColumnParser *
log_csv_parser_new(void)
{
  LogCSVParser *self = g_new0(LogCSVParser, 1);
  
  self->super.super.process = log_csv_parser_process;
  self->super.super.free_fn = log_csv_parser_free;
  log_csv_parser_set_delimiters(&self->super, " ");
  log_csv_parser_set_quote_pairs(&self->super, "\"\"''");
  self->flags = LOG_CSV_PARSER_STRIP_WHITESPACE | LOG_CSV_PARSER_ESCAPE_NONE;
  return &self->super;
}

gint
log_csv_parser_lookup_flag(const gchar *flag)
{
  if (strcmp(flag, "escape-none") == 0)
    return LOG_CSV_PARSER_ESCAPE_NONE;
  else if (strcmp(flag, "escape-backslash") == 0)
    return LOG_CSV_PARSER_ESCAPE_BACKSLASH;
  else if (strcmp(flag, "escape-double-char") == 0)
    return LOG_CSV_PARSER_ESCAPE_DOUBLE_CHAR;
  else if (strcmp(flag, "strip-whitespace") == 0)
    return LOG_CSV_PARSER_STRIP_WHITESPACE;
  else if (strcmp(flag, "greedy") == 0)
    return LOG_CSV_PARSER_GREEDY;
  else if (strcmp(flag, "drop-invalid") == 0)
    return LOG_CSV_PARSER_DROP_INVALID;
  msg_error("Unknown CSV parser flag", evt_tag_str("flag", flag), NULL);
  return 0;
}


struct _LogDBParser
{
  LogParser super;
  LogPatternDatabase db;
  gchar *db_file;
  time_t db_file_last_check;
  ino_t db_file_inode;
  time_t db_file_mtime;
};

static void
log_db_parser_reload_database(LogDBParser *self)
{
  struct stat st;
  LogPatternDatabase db_old;
  gchar *db_file_old;

  if (stat(self->db_file, &st) < 0)
    {
      msg_error("Error stating pattern database file, no automatic reload will be performed",
                evt_tag_str("error", g_strerror(errno)),
                NULL);
      return;
    }
  if ((self->db_file_inode == st.st_ino && self->db_file_mtime == st.st_mtime))
    {
      return;
    }
  self->db_file_inode = st.st_ino;
  self->db_file_mtime = st.st_mtime;
  db_old = self->db;
  db_file_old = self->db_file;

  if (!log_pattern_database_load(&self->db, self->db_file))
    {
      msg_error("Error reloading pattern database, no automatic reload will be performed", NULL);
      /* restore the old object pointers */
      self->db = db_old;
      self->db_file = db_file_old;
    }
  else
    {
      msg_notice("Log pattern database reloaded", 
                 evt_tag_str("file", self->db_file),
                 evt_tag_str("version", self->db.version),
                 evt_tag_str("pub_date", self->db.pub_date),
                 NULL);
      /* free the old database if the new was loaded successfully */
      log_pattern_database_free(&db_old);
    }

}

NVHandle class_handle = 0;
NVHandle rule_id_handle = 0;

static inline void
log_db_parser_process_real(LogPatternDatabase *db, LogMessage *msg, GSList **dbg_list)
{
  LogDBResult *verdict;
  gint i;

  verdict = log_pattern_database_lookup(db, msg, dbg_list);
  if (verdict)
    {
      log_msg_set_value(msg, class_handle, verdict->class, -1);
      log_msg_set_value(msg, rule_id_handle, verdict->rule_id, -1);

      if (verdict->tags)
        {
          for (i = 0; i < verdict->tags->len; i++)
            log_msg_set_tag_by_id(msg, g_array_index(verdict->tags, guint, i));
        }

      if (verdict->values)
        {
          GString *result = g_string_sized_new(32);

          for (i = 0; i < verdict->values->len; i++)
            {
              log_template_format(g_ptr_array_index(verdict->values, i), msg, 0, TS_FMT_ISO, NULL, 0, 0, result);
              log_msg_set_value(msg, log_msg_get_value_handle(((LogTemplate *)g_ptr_array_index(verdict->values, i))->name), result->str, result->len);
            }
          g_string_free(result, TRUE);
        }
    }
  else
    {
      log_msg_set_value(msg, class_handle, "unknown", 7);
    }
}

static gboolean
log_db_parser_process(LogParser *s, LogMessage *msg, const char *input)
{
  LogDBParser *self = (LogDBParser *) s;

  if (G_UNLIKELY(self->db_file_last_check == 0 || self->db_file_last_check < msg->timestamps[LM_TS_RECVD].time.tv_sec - 5))
    {
      self->db_file_last_check = msg->timestamps[LM_TS_RECVD].time.tv_sec;
      log_db_parser_reload_database(self);
    }

  log_db_parser_process_real(&self->db, msg, NULL);
  return TRUE;
}

void
log_db_parser_process_lookup(LogPatternDatabase *db, LogMessage *msg, GSList **dbg_list)
{
  log_db_parser_process_real(db, msg, dbg_list);
}

void
log_db_parser_set_db_file(LogDBParser *self, const gchar *db_file)
{
  if (self->db_file)
    g_free(self->db_file);
  self->db_file = g_strdup(db_file);
}

static void
log_db_parser_post_config_hook(gint type, gpointer user_data)
{
  LogDBParser *self = (LogDBParser *) user_data;

  log_db_parser_reload_database(self);
}

static void
log_db_parser_free(LogParser *s)
{
  LogDBParser *self = (LogDBParser *) s;

  log_pattern_database_free(&self->db);

  if (self->db_file)
    g_free(self->db_file);
}

LogParser *
log_db_parser_new(void)
{
  LogDBParser *self = g_new0(LogDBParser, 1);

  self->super.process = log_db_parser_process;
  self->super.free_fn = log_db_parser_free;
  self->db_file = g_strdup(PATH_PATTERNDB_FILE);

  register_application_hook(AH_POST_CONFIG_LOADED, log_db_parser_post_config_hook, self);
  return &self->super;
}

typedef struct _LogParserRule
{
  LogProcessRule super;
  LogParser *parser;
} LogParserRule;

static gboolean
log_parser_rule_process(LogProcessRule *s, LogMessage *msg)
{
  LogParserRule *self = (LogParserRule *) s;
  
  return log_parser_process(self->parser, msg);
}

static void
log_parser_rule_free(LogProcessRule *s)
{
  LogParserRule *self = (LogParserRule *) s;

  log_parser_free(self->parser);
}


/*
 * LogParserRule, a configuration block encapsulating a LogParser instance.
 */ 
LogProcessRule *
log_parser_rule_new(const gchar *name, LogParser *parser)
{
  LogParserRule *self = g_new0(LogParserRule, 1);
  
  log_process_rule_init(&self->super, name);
  self->super.free_fn = log_parser_rule_free;
  self->super.process = log_parser_rule_process;
  self->parser = parser;
  return &self->super;
}

void
log_db_parser_global_init(void)
{
  class_handle = log_msg_get_value_handle(".classifier.class");
  rule_id_handle = log_msg_get_value_handle(".classifier.rule_id");
}<|MERGE_RESOLUTION|>--- conflicted
+++ resolved
@@ -256,13 +256,8 @@
 
           if (cur_column && cur_column->next == NULL && self->flags & LOG_CSV_PARSER_GREEDY)
             {
-<<<<<<< HEAD
               log_msg_set_value(msg, log_msg_get_value_handle((gchar *) cur_column->data), src, -1);
-              cur_column = NULL;
-=======
-              log_msg_add_dyn_value(msg, (gchar *) cur_column->data, src);
               break;
->>>>>>> 9c2c2be8
             }
         }
     }
@@ -374,13 +369,8 @@
 
               if (cur_column && cur_column->next == NULL && self->flags & LOG_CSV_PARSER_GREEDY)
                 {
-<<<<<<< HEAD
                   log_msg_set_value(msg, log_msg_get_value_handle((gchar *) cur_column->data), src, -1);
-                  cur_column = NULL;
-=======
-                  log_msg_add_dyn_value(msg, (gchar *) cur_column->data, src);
                   break;
->>>>>>> 9c2c2be8
                 }
             }
         }
